--- conflicted
+++ resolved
@@ -11,13 +11,8 @@
 
 ```toml
 [dependencies]
-<<<<<<< HEAD
-yew = "0.19"
-yew-bootstrap = "0.4.1"
-=======
 yew = "0.20"
-yew-bootstrap = "0.4"
->>>>>>> 2f63a9e5
+yew-bootstrap = "0.5"
 ```
 
 Then in the beginning of your application, include the `include_cdn()` or `include_inline()` function to load the required CSS and JS, either from JSDeliver CDN or to inline the CSS:
