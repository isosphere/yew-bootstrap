--- conflicted
+++ resolved
@@ -17,12 +17,12 @@
 mod row;
 mod spinner;
 mod progress;
-<<<<<<< HEAD
+
 #[cfg(feature = "searchable_select")]
 mod searchable_select;
-=======
+
 mod tooltip;
->>>>>>> 2ae82696
+
 
 pub use self::accordion::*;
 pub use self::alert::*;
@@ -41,9 +41,8 @@
 pub use self::row::*;
 pub use self::spinner::*;
 pub use self::progress::*;
-<<<<<<< HEAD
+
 #[cfg(feature = "searchable_select")]
 pub use self::searchable_select::*;
-=======
-pub use self::tooltip::*;
->>>>>>> 2ae82696
+
+pub use self::tooltip::*;