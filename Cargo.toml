[package]
name = "yew-bootstrap"
<<<<<<< HEAD
version = "0.5.0-alpha"
=======
version = "0.5.0"
>>>>>>> 3286d0ff
authors = ["Foorack <max@foorack.com>"]
edition = "2021"
license = "MIT"
readme = "README.md"
keywords = ["yew", "bootstrap", "web"]
categories = ["gui", "web-programming"]
description = "Components for easier using Bootstrap with Yew"
repository = "https://github.com/foorack/yew-bootstrap/"

[lib]
# You should include "rlib" (the default crate type) otherwise your crate can't be used as a Rust library
# which, among other things, breaks unit testing
crate-type = ["rlib", "cdylib"]

[dependencies]
yew = { version = "0.20", features = ["csr"] }
log = "0.4"
#console_log = { version = "0.2", features = ["color"] }

[profile.release]
# less code to include into binary
panic = 'abort' 
# optimization over all codebase ( better optimization, slower build )
codegen-units = 1
# optimization for size ( more aggressive )
opt-level = 'z' 
# optimization for size 
# opt-level = 's' 
# link time optimization using using whole-program analysis
lto = true<|MERGE_RESOLUTION|>--- conflicted
+++ resolved
@@ -1,10 +1,6 @@
 [package]
 name = "yew-bootstrap"
-<<<<<<< HEAD
-version = "0.5.0-alpha"
-=======
 version = "0.5.0"
->>>>>>> 3286d0ff
 authors = ["Foorack <max@foorack.com>"]
 edition = "2021"
 license = "MIT"
